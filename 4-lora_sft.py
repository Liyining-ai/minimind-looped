import os
import platform
import argparse
import time
import math
import warnings
import torch
import pandas as pd
import torch.nn.functional as F
from contextlib import nullcontext

from torch import optim
from transformers import AutoTokenizer
from transformers import AutoModelForCausalLM
from peft import get_peft_model, LoraConfig, TaskType
from torch.utils.data import DataLoader
from model.LMConfig import LMConfig
from model.dataset import SFTDataset

warnings.filterwarnings('ignore')


def Logger(content):
    print(content)


def get_lr(it, all):
    warmup_iters = args.warmup_iters
    lr_decay_iters = all
    min_lr = args.learning_rate / 10

    if it < warmup_iters:
        return args.learning_rate * it / warmup_iters
    if it > lr_decay_iters:
        return min_lr
    decay_ratio = (it - warmup_iters) / (lr_decay_iters - warmup_iters)
    assert 0 <= decay_ratio <= 1
    coeff = 0.5 * (1.0 + math.cos(math.pi * decay_ratio))
    return min_lr + coeff * (args.learning_rate - min_lr)


def train_epoch(epoch, wandb):
    start_time = time.time()
    for step, (X, Y, loss_mask) in enumerate(train_loader):
        X = X.to(args.device)
        Y = Y.to(args.device)
        loss_mask = loss_mask.to(args.device)

        lr = get_lr(epoch * iter_per_epoch + step, args.epochs * iter_per_epoch)
        for param_group in optimizer.param_groups:
            param_group['lr'] = lr

        with ctx:
            logits = model(X, Y).logits
            loss = F.cross_entropy(logits.view(-1, logits.size(-1)), Y.view(-1), ignore_index=0, reduction='none')
            loss_mask = loss_mask.view(-1)
            loss = torch.sum(loss * loss_mask) / loss_mask.sum()
            loss = loss / args.accumulation_steps

        scaler.scale(loss).backward()

        if (step + 1) % args.accumulation_steps == 0:
            scaler.unscale_(optimizer)
            torch.nn.utils.clip_grad_norm_(model.parameters(), args.grad_clip)

            scaler.step(optimizer)
            scaler.update()

            optimizer.zero_grad(set_to_none=True)

        if step % args.log_interval == 0:
            spend_time = time.time() - start_time
            Logger(
                'Epoch:[{}/{}]({}/{}) loss:{:.3f} lr:{:.7f} epoch_Time:{}min:'.format(
                    epoch,
                    args.epochs,
                    step,
                    iter_per_epoch,
                    loss.item() * args.accumulation_steps,
                    optimizer.param_groups[-1]['lr'],
                    spend_time / (step + 1) * iter_per_epoch // 60 - spend_time // 60))
<<<<<<< HEAD
            if wandb is not None:
                wandb.log({"loss": loss.item() * args.accumulation_steps,
                           "lr": optimizer.param_groups[-1]['lr'],
                           "epoch_Time": spend_time / (step + 1) * iter_per_epoch // 60 - spend_time // 60})

        if (step + 1) % args.save_interval == 0:
            model.save_pretrained(args.save_dir)
=======

            if wandb is not None:
                wandb.log({"loss": loss.item(), "lr": optimizer.param_groups[-1]['lr'],
                           "epoch_Time": spend_time / (step + 1) * iter_per_epoch // 60 - spend_time // 60})
>>>>>>> 7947fa17


def find_all_linear_names(model):
    cls = torch.nn.Linear
    lora_module_names = set()
    for name, module in model.named_modules():
        if isinstance(module, cls):
            names = name.split('.')
            lora_module_names.add(names[0] if len(names) == 1 else names[-1])

    if 'lm_head' in lora_module_names:
        lora_module_names.remove('lm_head')
    return list(lora_module_names)


def init_model():
    model_name_or_path = "./minimind-v1-small"
    tokenizer_name_or_path = "./minimind-v1-small"
    tokenizer = AutoTokenizer.from_pretrained(tokenizer_name_or_path, trust_remote_code=True, use_fast=False)
    model = AutoModelForCausalLM.from_pretrained(model_name_or_path, trust_remote_code=True).to(args.device)

    target_modules = find_all_linear_names(model)
    peft_config = LoraConfig(
        task_type=TaskType.CAUSAL_LM,
        r=8,
        lora_alpha=16,
        lora_dropout=0.1,
        inference_mode=False,
        target_modules=target_modules
    )
    model = get_peft_model(model, peft_config)
    model.print_trainable_parameters()
    model = model.to(args.device)
    return model, tokenizer


if __name__ == "__main__":
    parser = argparse.ArgumentParser(description="MiniMind LoRA Fine-tuning")
    parser.add_argument("--out_dir", type=str, default="out", help="Output directory")
    parser.add_argument("--epochs", type=int, default=20, help="Number of epochs")
    parser.add_argument("--batch_size", type=int, default=16, help="Batch size")
    parser.add_argument("--learning_rate", type=float, default=1e-4, help="Learning rate")
    parser.add_argument("--device", type=str, default="cuda:0" if torch.cuda.is_available() else "cpu", help="Device to use")
    parser.add_argument("--dtype", type=str, default="bfloat16", help="Data type")
    parser.add_argument("--use_wandb", action="store_true", help="Use Weights & Biases")
    parser.add_argument("--wandb_project", type=str, default="MiniMind-LoRA", help="Weights & Biases project name")
    parser.add_argument("--num_workers", type=int, default=0, help="Number of workers for data loading")
    parser.add_argument("--accumulation_steps", type=int, default=1, help="Gradient accumulation steps")
    parser.add_argument("--grad_clip", type=float, default=1.0, help="Gradient clipping threshold")
    parser.add_argument("--warmup_iters", type=int, default=1000, help="Number of warmup iterations")
    parser.add_argument("--log_interval", type=int, default=100, help="Logging interval")
    parser.add_argument("--save_interval", type=int, default=1000, help="Model saving interval")

    args = parser.parse_args()

    lm_config = LMConfig()
    max_seq_len = lm_config.max_seq_len
    args.save_dir = os.path.join(args.out_dir)
    os.makedirs(args.save_dir, exist_ok=True)
    os.makedirs(args.out_dir, exist_ok=True)
    tokens_per_iter = args.batch_size * max_seq_len
    torch.manual_seed(1337)
    device_type = "cuda" if "cuda" in args.device else "cpu"

    args.wandb_run_name = f"MiniMind-LoRA-Epoch-{args.epochs}-BatchSize-{args.batch_size}-LearningRate-{args.learning_rate}"

<<<<<<< HEAD
    ctx = nullcontext() if device_type == "cpu" else torch.cuda.amp.autocast()

    if args.use_wandb:
        import wandb
        wandb.init(project=args.wandb_project, name=args.wandb_run_name)
=======
    use_wandb = False  # 是否使用wandb
    wandb_project = "MiniMind-LoRA-SFT"
    wandb_run_name = f"MiniMind-LoRA-SFT-Epoch-{epochs}-BatchSize-{batch_size}-LearningRate-{learning_rate}"
    if use_wandb:
        import wandb

        wandb.init(project=wandb_project, name=wandb_run_name)
>>>>>>> 7947fa17
    else:
        wandb = None

    model, tokenizer = init_model()

<<<<<<< HEAD
    df = pd.read_csv('./dataset/sft_data.csv')
=======
    # -----init dataloader------
    df = pd.read_csv('./dataset/sft_data_single.csv')
>>>>>>> 7947fa17
    df = df.sample(frac=1.0)
    train_ds = SFTDataset(df, tokenizer, max_length=max_seq_len)
    train_loader = DataLoader(
        train_ds,
        batch_size=args.batch_size,
        pin_memory=True,
        drop_last=False,
        shuffle=False,
        num_workers=args.num_workers,
    )

    scaler = torch.cuda.amp.GradScaler(enabled=(args.dtype == 'float16'))
    optimizer = optim.Adam(model.parameters(), lr=args.learning_rate)

    if False and platform.system() != 'Windows' and float(torch.__version__.split('.')[0]) >= 2:
        Logger("compiling the model... (takes a ~minute)")
        unoptimized_model = model
        model = torch.compile(model)

    iter_per_epoch = len(train_loader)
    for epoch in range(args.epochs):
        train_epoch(epoch, wandb)<|MERGE_RESOLUTION|>--- conflicted
+++ resolved
@@ -79,7 +79,6 @@
                     loss.item() * args.accumulation_steps,
                     optimizer.param_groups[-1]['lr'],
                     spend_time / (step + 1) * iter_per_epoch // 60 - spend_time // 60))
-<<<<<<< HEAD
             if wandb is not None:
                 wandb.log({"loss": loss.item() * args.accumulation_steps,
                            "lr": optimizer.param_groups[-1]['lr'],
@@ -87,12 +86,6 @@
 
         if (step + 1) % args.save_interval == 0:
             model.save_pretrained(args.save_dir)
-=======
-
-            if wandb is not None:
-                wandb.log({"loss": loss.item(), "lr": optimizer.param_groups[-1]['lr'],
-                           "epoch_Time": spend_time / (step + 1) * iter_per_epoch // 60 - spend_time // 60})
->>>>>>> 7947fa17
 
 
 def find_all_linear_names(model):
@@ -159,32 +152,17 @@
 
     args.wandb_run_name = f"MiniMind-LoRA-Epoch-{args.epochs}-BatchSize-{args.batch_size}-LearningRate-{args.learning_rate}"
 
-<<<<<<< HEAD
     ctx = nullcontext() if device_type == "cpu" else torch.cuda.amp.autocast()
 
     if args.use_wandb:
         import wandb
         wandb.init(project=args.wandb_project, name=args.wandb_run_name)
-=======
-    use_wandb = False  # 是否使用wandb
-    wandb_project = "MiniMind-LoRA-SFT"
-    wandb_run_name = f"MiniMind-LoRA-SFT-Epoch-{epochs}-BatchSize-{batch_size}-LearningRate-{learning_rate}"
-    if use_wandb:
-        import wandb
-
-        wandb.init(project=wandb_project, name=wandb_run_name)
->>>>>>> 7947fa17
     else:
         wandb = None
 
     model, tokenizer = init_model()
 
-<<<<<<< HEAD
     df = pd.read_csv('./dataset/sft_data.csv')
-=======
-    # -----init dataloader------
-    df = pd.read_csv('./dataset/sft_data_single.csv')
->>>>>>> 7947fa17
     df = df.sample(frac=1.0)
     train_ds = SFTDataset(df, tokenizer, max_length=max_seq_len)
     train_loader = DataLoader(
